/*
 * Troy's 6502 Emulator
 *
 * Copyright (c) 2022 Troy Schrapel
 *
 * This code is licensed under the MIT license
 *
 * https://github.com/visrealm/vrEmu6502
 *
 */

#include "vrEmu6502.h"

#include <stdlib.h>
#include <assert.h>


 /*
  * address mode prototype
  */
typedef uint16_t(*vrEmu6502AddrMode)(VrEmu6502*);

 /*
  * instruction prototype
  */
typedef void(*vrEmu6502Instruction)(VrEmu6502*, vrEmu6502AddrMode);

struct vrEmu6502Opcode
{
  const vrEmu6502Instruction  instruction;
  const vrEmu6502AddrMode     addrMode;
  const uint8_t               cycles;
};
typedef struct vrEmu6502Opcode vrEmu6502Opcode;


/* ------------------------------------------------------------------
 * PRIVATE DATA STRUCTURE
 */
struct vrEmu6502_s
{
  vrEmu6502Model model;
  
  vrEmu6502MemRead readFn;
  vrEmu6502MemWrite writeFn;
  
  vrEmu6502Interrupt intPin;
  vrEmu6502Interrupt nmiPin;

  uint8_t step;
  uint8_t inNmi;
  uint8_t currentOpcode;
  uint8_t wai;

  uint16_t pc;

  uint8_t  ac;
  uint8_t  ix;
  uint8_t  iy;
  uint8_t  sp;

  uint8_t  flags;

  const vrEmu6502Opcode *opcodes;
};

/* ------------------------------------------------------------------
 * PRIVATE CONSTANTS
 */


static const uint16_t STACK_PAGE  = 0x100;
static const uint16_t NMI_VEC     = 0xfffa;
static const uint16_t RESET_VEC   = 0xfffc;
static const uint16_t INT_VEC     = 0xfffe;

/* ------------------------------------------------------------------
 *  HELPER FUNCTIONS
 * ----------------------------------------------------------------*/
 inline static void push(VrEmu6502* vr6502, uint8_t val)
{
  vr6502->writeFn(STACK_PAGE | vr6502->sp--, val);
}

/*
 * pop a value from the stack
 */
inline static uint8_t pop(VrEmu6502* vr6502)
{
  return vr6502->readFn(STACK_PAGE | (++vr6502->sp), false);
}

/*
 * peek a value from the stack
 */
inline static uint8_t peek(VrEmu6502* vr6502)
{
  return vr6502->readFn(STACK_PAGE | (vr6502->sp + 1), false);
}

/*
 * peek a 16-bit value from the stack
 */
inline static uint16_t peek16(VrEmu6502* vr6502)
{
  return vr6502->readFn(STACK_PAGE | (vr6502->sp + 1), false) |
         (vr6502->readFn(STACK_PAGE | (vr6502->sp + 2), false) << 8);
}

/*
 * read a 16-bit value from memory
 */
inline static uint16_t read16(VrEmu6502* vr6502, uint16_t addr)
{
  return vr6502->readFn(addr, false) | (vr6502->readFn(addr + 1, false) << 8);
}

/*
 * read a 16-bit value from memory (with 6502 page crossing bug)
 */
inline static uint16_t read16Bug(VrEmu6502* vr6502, uint16_t addr)
{
  if ((addr & 0xff) == 0xff) /* 6502 bug */
  {
    return vr6502->readFn(addr, false) | (vr6502->readFn(addr & 0xff00, false) << 8);
  }
  return vr6502->readFn(addr, false) | (vr6502->readFn(addr + 1, false) << 8);
}

/*
 * read a 16-bit value from memory (wrap high byte)
 */
inline static uint16_t read16Wrapped(VrEmu6502* vr6502, uint16_t addr)
{
  return vr6502->readFn(addr, false) | (vr6502->readFn((addr + 1) & 0xff, false) << 8);
}

/*
 * additional step if page boundary crossed
 */
inline static void pageBoundary(VrEmu6502* vr6502, uint16_t addr1, uint16_t addr2)
{
  vr6502->step += !!((addr1 ^ addr2) & 0xff00);
}

/*
 * set a processor status flag bit
 */
inline static void setBit(VrEmu6502* vr6502, vrEmu6502FlagBit flag)
{
  vr6502->flags |= 0x01 << flag;
}

/*
 * clear a processor status flag bit
 */
inline static void clearBit(VrEmu6502* vr6502, vrEmu6502FlagBit flag)
{
  vr6502->flags &= ~(0x01 << flag);
}

/*
 * set/clear a processor status flag bit
 */
inline static void setOrClearBit(VrEmu6502* vr6502, vrEmu6502FlagBit flag, bool set)
{
  if (set) setBit(vr6502, flag); else clearBit(vr6502, flag);
}

/*
 * test a processor status flag bit (return true if set, false if clear)
 */
inline static bool testBit(VrEmu6502* vr6502, vrEmu6502FlagBit flag)
{
  return vr6502->flags & (0x01 << flag);
}

/*
 * set negative and zero flags based on given value
 */
inline static void setNZ(VrEmu6502* vr6502, uint8_t val)
{
  setOrClearBit(vr6502, BitN, val & FlagN);
  setOrClearBit(vr6502, BitZ, !val);
}


/* ------------------------------------------------------------------
 *  DECLARE OPCODE TABLES
 * ----------------------------------------------------------------*/
static const vrEmu6502Opcode std6502[256];
static const vrEmu6502Opcode std65c02[256];
static const vrEmu6502Opcode wdc65c02[256];
static const vrEmu6502Opcode r65c02[256];

/* ------------------------------------------------------------------
 *
 * create a new 6502
 */
VR_EMU_6502_DLLEXPORT VrEmu6502* vrEmu6502New(
  vrEmu6502Model model,
  vrEmu6502MemRead readFn,
  vrEmu6502MemWrite writeFn)
{
  assert(readFn);
  assert(writeFn);

  VrEmu6502* vr6502 = (VrEmu6502*)malloc(sizeof(VrEmu6502));
  if (vr6502 != NULL)
  {
    vr6502->model = model;
    vr6502->readFn = readFn;
    vr6502->writeFn = writeFn;

    switch (model)
    {
      case CPU_65C02:
        vr6502->opcodes = std65c02;
        break;

      case CPU_W65C02:
        vr6502->opcodes = wdc65c02;
        break;

      case CPU_R65C02:
        vr6502->opcodes = r65c02;
        break;

      default:
        vr6502->opcodes = std6502;
        break;
    }

    vrEmu6502Reset(vr6502);
 }

  return vr6502;
}

/* ------------------------------------------------------------------
 *
 * destroy a 6502
 */
VR_EMU_6502_DLLEXPORT void vrEmu6502Destroy(VrEmu6502* vr6502)
{
  if (vr6502)
  {
    /* destruction */
    free(vr6502);
  }
}

/* ------------------------------------------------------------------
 *
 * reset the 6502
 */
VR_EMU_6502_DLLEXPORT void vrEmu6502Reset(VrEmu6502* vr6502)
{
  if (vr6502)
  {
    /* initialization */
    vr6502->intPin = IntCleared;
    vr6502->nmiPin = IntCleared;
    vr6502->inNmi = 0;
    vr6502->pc = read16(vr6502, RESET_VEC);
    vr6502->step = 0;
    vr6502->wai = 0;
  }
}

static void beginInterrupt(VrEmu6502* vr6502, uint16_t addr)
{
  push(vr6502, vr6502->pc >> 8);
  push(vr6502, vr6502->pc & 0xff);
  push(vr6502, vr6502->flags | FlagU);
  setBit(vr6502, BitI);
  vr6502->wai = 0;
  vr6502->pc = read16(vr6502, addr);
}

/* ------------------------------------------------------------------
 *
 * a single clock tick
 */
VR_EMU_6502_DLLEXPORT void vrEmu6502Tick(VrEmu6502* vr6502)
{
  if (vr6502->step == 0)
  {
    if (vr6502->nmiPin == IntRequested && !vr6502->inNmi)
    {
      vr6502->inNmi = 1;
      beginInterrupt(vr6502, NMI_VEC);
      return;
    }

    if (vr6502->intPin == IntRequested)
    {
      if (!testBit(vr6502, BitI))
      {
        beginInterrupt(vr6502, INT_VEC);
        return;
      }
      else if (vr6502->wai)
      {
        vr6502->wai = 0;
      }
    }
    
    if (!vr6502->wai)
    {
      vr6502->currentOpcode = vr6502->readFn(vr6502->pc++, false);

      /* find the instruction in the table */
      const vrEmu6502Opcode* opcode = &vr6502->opcodes[vr6502->currentOpcode];

      /* set cycles here as they may be adjusted by addressing mode */
      vr6502->step = opcode->cycles;

      /* execute the instruction */
      opcode->instruction(vr6502, opcode->addrMode);
    }
  }

  if (vr6502->step) --vr6502->step;
}


/* ------------------------------------------------------------------
 *
 * returns a pointer to the interrupt signal.
 * externally, you can modify it to set/reset the interrupt signal
 */
VR_EMU_6502_DLLEXPORT vrEmu6502Interrupt* vrEmu6502Int(VrEmu6502* vr6502)
{
  if (vr6502)
  {
    return &vr6502->intPin;
  }
  return NULL;
}

/* ------------------------------------------------------------------
 *
 * returns a pointer to the nmi signal.
 * externally, you can modify it to set/reset the interrupt signal
 */
VR_EMU_6502_DLLEXPORT vrEmu6502Interrupt* vrEmu6502Nmi(VrEmu6502* vr6502)
{
  if (vr6502)
  {
    return &vr6502->nmiPin;
  }
  return NULL;
}

/* ------------------------------------------------------------------
 *
 * return the program counter
 */
VR_EMU_6502_DLLEXPORT uint16_t vrEmu6502GetPC(VrEmu6502* vr6502)
{
  return vr6502->pc;
}

/* ------------------------------------------------------------------
 *
 * return the accumulator
 */
VR_EMU_6502_DLLEXPORT uint8_t vrEmu6502GetAcc(VrEmu6502* vr6502)
{
  return vr6502->ac;
}

/* ------------------------------------------------------------------
 *
 * return the x index register
 */
VR_EMU_6502_DLLEXPORT uint8_t vrEmu6502GetX(VrEmu6502* vr6502)
{
  return vr6502->ix;
}

/* ------------------------------------------------------------------
 *
 * return the y index register
 */
VR_EMU_6502_DLLEXPORT uint8_t vrEmu6502GetY(VrEmu6502* vr6502)
{
  return vr6502->iy;
}

/* ------------------------------------------------------------------
 *
 * return the processor status register
 */
VR_EMU_6502_DLLEXPORT uint8_t vrEmu6502GetStatus(VrEmu6502* vr6502)
{
  return vr6502->flags;
}

/* ------------------------------------------------------------------
 *
 * return the stack pointer register
 */
VR_EMU_6502_DLLEXPORT uint8_t vrEmu6502GetStackPointer(VrEmu6502* vr6502)
{
  return vr6502->sp;
}

/* ------------------------------------------------------------------
 *
 * return the current opcode
 */
VR_EMU_6502_DLLEXPORT uint8_t vrEmu6502GetCurrentOpcode(VrEmu6502* vr6502)
{
  return vr6502->currentOpcode;
}

/* ------------------------------------------------------------------
 *
 * return the next opcode
 */
VR_EMU_6502_DLLEXPORT uint8_t vrEmu6502GetNextOpcode(VrEmu6502* vr6502)
{
  return vr6502->readFn(vr6502->pc, true);
}


/* ------------------------------------------------------------------
 *
 * return the opcode cycle
 */
VR_EMU_6502_DLLEXPORT uint8_t vrEmu6502GetOpcodeCycle(VrEmu6502* vr6502)
{
  return vr6502->step;
}

/* ------------------------------------------------------------------
 *
 * peek the top word on the stack
 */
VR_EMU_6502_DLLEXPORT uint16_t vrEmu6502Peek16(VrEmu6502* vr6502)
{
  return peek16(vr6502);
}


/* ------------------------------------------------------------------
 *  ADDRESS MODES
 * ----------------------------------------------------------------*/


/*
 * absolute mode - eg. lda $1234
 */
static uint16_t ab(VrEmu6502* vr6502)
{
  uint16_t addr = read16(vr6502, vr6502->pc++);
  ++vr6502->pc;
  return addr;
}

/*
 * absolute indexed x - eg. lda $1234, x
 */
static uint16_t abx(VrEmu6502* vr6502)
{
  uint16_t base = read16(vr6502, vr6502->pc++); ++vr6502->pc;
  uint16_t addr = base + vr6502->ix;
  return addr;
}

/*
 * absolute indexed y - eg. lda $1234, y
 */
static uint16_t aby(VrEmu6502* vr6502)
{
  uint16_t base = read16(vr6502, vr6502->pc++); ++vr6502->pc;
  uint16_t addr = base + vr6502->iy;
  return addr;
}

/*
 * absolute indexed x (with page boundary cycle check) - eg. lda $1234, x
 */
static uint16_t axp(VrEmu6502* vr6502)
{
  uint16_t base = read16(vr6502, vr6502->pc++); ++vr6502->pc;
  uint16_t addr = base + vr6502->ix;
  pageBoundary(vr6502, addr, base);
  return addr;
}

/*
 * absolute indexed y (with page boundary cycle check) - eg. lda $1234, y
 */
static uint16_t ayp(VrEmu6502* vr6502)
{
  uint16_t base = read16(vr6502, vr6502->pc++); ++vr6502->pc;
  uint16_t addr = base + vr6502->iy;
  pageBoundary(vr6502, addr, base);
  return addr;
}

/*
 * immediate mdoe - eg. lda #12
 */
static uint16_t imm(VrEmu6502* vr6502)
{
  return vr6502->pc++;
}

/*
 * indirect mode (jmp only) - eg. jmp ($1234)
 */
static uint16_t ind(VrEmu6502* vr6502)
{
  if (vr6502->model == CPU_6502)
  {
    /* 6502 had a bug if the low byte was $ff, the high address would come from 
       the same page rather than the next page */
    uint16_t addr = read16Bug(vr6502, vr6502->pc++);
    return read16(vr6502, addr);
  }

  uint16_t addr = read16(vr6502, vr6502->pc++);
  return read16(vr6502, addr);
}

/*
 * relative mode (branch instructions) - eg. bne -5
 */
static uint16_t rel(VrEmu6502* vr6502)
{
  int8_t offset = (int8_t)vr6502->readFn(vr6502->pc, false);
  return vr6502->pc++ + offset + 1;
}

/*
 * indexed indirect mode - eg. lda ($12, x)
 */
static uint16_t xin(VrEmu6502* vr6502)
{
  return read16Wrapped(vr6502, vr6502->readFn(vr6502->pc++, false) + vr6502->ix & 0xff);
}

/*
 * indirect indexed mode - eg. lda ($12), y
 */
static uint16_t yin(VrEmu6502* vr6502)
{
  uint16_t base = read16Wrapped(vr6502, vr6502->readFn(vr6502->pc++, false));
  uint16_t addr = base + vr6502->iy;
  return addr;
}

/*
 * indirect indexed mode (with page boundary cycle check) - eg. lda ($12), y
 */
static uint16_t yip(VrEmu6502* vr6502)
{
  uint16_t base = read16Wrapped(vr6502, vr6502->readFn(vr6502->pc++, false));
  uint16_t addr = base + vr6502->iy;
  pageBoundary(vr6502, base, addr);
  return addr;
}

/*
 * zero page - eg. lda $12
 */
static uint16_t zp(VrEmu6502* vr6502)
{
  return vr6502->readFn(vr6502->pc++, false);
}

/*
 * indirect mode - eg. lda ($12)
 */
static uint16_t zpi(VrEmu6502* vr6502)
{
  return read16Wrapped(vr6502, vr6502->readFn(vr6502->pc++, false));
}

/*
 * zero page indexed x - eg. lda $12, x
 */
static uint16_t zpx(VrEmu6502* vr6502)
{
  return (vr6502->readFn(vr6502->pc++, false) + vr6502->ix) & 0xff;
}

/*
 * zero page indexed y - eg. lda $12, y
 */
static uint16_t zpy(VrEmu6502* vr6502)
{
  return (vr6502->readFn(vr6502->pc++, false) + vr6502->iy) & 0xff;
}

/*
 * accumulator mode (no address) - eg. ror
 */
#define acc NULL

/*
 * implied mode (no address) - eg. tax
 */
#define imp NULL


/* ------------------------------------------------------------------
 *  INSTRUCTIONS
 * ----------------------------------------------------------------*/

/*
 * add with carry (deicmal mode)
 */
static void adcd(VrEmu6502* vr6502, vrEmu6502AddrMode mode)
{
  uint8_t value = vr6502->readFn(mode(vr6502), false);
  uint16_t units = ((uint16_t)vr6502->ac & 0x0f) + (value & 0x0f) + testBit(vr6502, BitC);
  uint16_t tens = ((uint16_t)vr6502->ac & 0xf0) + (value & 0xf0);

  if (units > 0x09)
  {
    tens += 0x10;
    units += 0x06;
  }
  if (tens > 0x90)
  {
    tens += 0x60;
  }

<<<<<<< HEAD
  /* 65c02 takes one extra cycle in decimal mode */
  if (vr6502->model != CPU_6502) ++vr6502->step;

  setOrClearBit(vr6502, BitC, tens & 0xff00);
=======
  vr6502->ps.car = (tens & 0xff00) ? 1 : 0;
 
  /* 65c02 takes one extra cycle in decimal mode */
  if (vr6502->model != CPU_6502) ++vr6502->step;
 
>>>>>>> 12685c01
  setNZ(vr6502, vr6502->ac = (uint8_t)(tens & 0xf0) | (units & 0x0f));
}

/*
 * add with carry
 */
static void adc(VrEmu6502* vr6502, vrEmu6502AddrMode mode)
{
  if (testBit(vr6502, BitD))
  {
    adcd(vr6502, mode);
  }
  else
  {
    uint8_t opr = vr6502->readFn(mode(vr6502), false);
    uint16_t result = vr6502->ac + opr + testBit(vr6502, BitC);

<<<<<<< HEAD
    setOrClearBit(vr6502, BitC, result > 0xff);
    setOrClearBit(vr6502, BitV, ((vr6502->ac ^ result) & (opr ^ result) & 0x80));
=======
    vr6502->ps.car = result > 255;
    vr6502->ps.ovr = ((vr6502->ac ^ result) & (opr ^ result) & 0x80) != 0;
>>>>>>> 12685c01

    setNZ(vr6502, vr6502->ac = (uint8_t)result);
  }
}

/*
 * bitwise and
 */
static void and(VrEmu6502* vr6502, vrEmu6502AddrMode mode)
{
  setNZ(vr6502, vr6502->ac &= vr6502->readFn(mode(vr6502), false));
}

/*
 * aritmetic shift left
 */
static void asl(VrEmu6502* vr6502, vrEmu6502AddrMode mode)
{
  if (mode == acc)
  {
    setOrClearBit(vr6502, BitC, vr6502->ac & 0x80);
    setNZ(vr6502, vr6502->ac <<= 1);
    return;
  }

  uint16_t addr = mode(vr6502);
  uint8_t result = vr6502->readFn(addr, false);
  setOrClearBit(vr6502, BitC, result & 0x80);
  setNZ(vr6502, result <<= 1);
  vr6502->writeFn(addr, result);
}

/*
 * branch (always)
 */
static void bra(VrEmu6502* vr6502, vrEmu6502AddrMode mode)
{
  ++vr6502->step; /* extra because we branched */

  uint16_t addr = mode(vr6502);
  pageBoundary(vr6502, vr6502->pc, addr);
  vr6502->pc = addr;
}

/*
 * branch if carry clear
 */
static void bcc(VrEmu6502* vr6502, vrEmu6502AddrMode mode)
{
  if (!testBit(vr6502, BitC)) bra(vr6502, mode); else mode(vr6502);
}

/*
 * branch if carry set
 */
static void bcs(VrEmu6502* vr6502, vrEmu6502AddrMode mode)
{
  if (testBit(vr6502, BitC)) bra(vr6502, mode); else mode(vr6502);
}

/*
 * branch if equal (if zero set)
 */
static void beq(VrEmu6502* vr6502, vrEmu6502AddrMode mode)
{
  if (testBit(vr6502, BitZ)) bra(vr6502, mode); else mode(vr6502);
}

/*
 * bit test 
 */
static void bit(VrEmu6502* vr6502, vrEmu6502AddrMode mode)
{
  uint8_t val = vr6502->readFn(mode(vr6502), false);

  if (mode != imm)
  {
    /* set N and V to match bits 7 and 6 of value at addr */
    setOrClearBit(vr6502, BitV, val & 0x40);
    setOrClearBit(vr6502, BitN, val & 0x80);
  }

  /* set Z if (acc & value at addr) is zero */
  setOrClearBit(vr6502, BitZ, !(val & vr6502->ac));
}

/*
 * branch if minus (if N bit set)
 */
static void bmi(VrEmu6502* vr6502, vrEmu6502AddrMode mode)
{
  if (testBit(vr6502, BitN)) bra(vr6502, mode); else mode(vr6502);
}

/*
 * branch if not equal (if Z bit not set)
 */
static void bne(VrEmu6502* vr6502, vrEmu6502AddrMode mode)
{
  if (!testBit(vr6502, BitZ)) bra(vr6502, mode); else mode(vr6502);
}

/*
 * branch if plus (if N bit not set)
 */
static void bpl(VrEmu6502* vr6502, vrEmu6502AddrMode mode)
{
  if (!testBit(vr6502, BitN)) bra(vr6502, mode); else mode(vr6502);
}

/*
 * trigger a software interrupt
 */
static void brk(VrEmu6502* vr6502, vrEmu6502AddrMode mode)
{
  push(vr6502, vr6502->pc >> 8);
  push(vr6502, vr6502->pc & 0xff);
  push(vr6502, vr6502->flags | FlagU | FlagD);
  setBit(vr6502, BitI);

  if (vr6502->model != CPU_6502)
  {
    clearBit(vr6502, BitD);
  }

  vr6502->pc = read16(vr6502, 0xFFFE);
}

/*
 * branch if overflow clear
 */
static void bvc(VrEmu6502* vr6502, vrEmu6502AddrMode mode)
{
  if (!testBit(vr6502, BitV)) bra(vr6502, mode); else mode(vr6502);
}

/*
 * branch if overflow set
 */
static void bvs(VrEmu6502* vr6502, vrEmu6502AddrMode mode)
{
  if (testBit(vr6502, BitV)) bra(vr6502, mode); else mode(vr6502);
}

/*
 * clear carry flag
 */
static void clc(VrEmu6502* vr6502, vrEmu6502AddrMode mode)
{
  clearBit(vr6502, BitC);
}

/*
 * clear decimal flag
 */
static void cld(VrEmu6502* vr6502, vrEmu6502AddrMode mode)
{
  clearBit(vr6502, BitD);
}

/*
 * clear interrupt flag
 */
static void cli(VrEmu6502* vr6502, vrEmu6502AddrMode mode)
{
  clearBit(vr6502, BitI);
}

/*
 * clear overflow flag
 */
static void clv(VrEmu6502* vr6502, vrEmu6502AddrMode mode)
{
  clearBit(vr6502, BitV);
}

/*
 * compare value with accumulator
 */
static void cmp(VrEmu6502* vr6502, vrEmu6502AddrMode mode)
{
  uint8_t opr = ~vr6502->readFn(mode(vr6502), false);
  uint16_t result = vr6502->ac + opr + 1;

  setOrClearBit(vr6502, BitC, result > 0xff);
  setNZ(vr6502, (uint8_t)result);
}

/*
 * compare value with x register
 */
static void cpx(VrEmu6502* vr6502, vrEmu6502AddrMode mode)
{
  uint8_t opr = ~vr6502->readFn(mode(vr6502), false);
  uint16_t result = vr6502->ix + opr + 1;

  setOrClearBit(vr6502, BitC, result > 0xff);
  setNZ(vr6502, (uint8_t)result);
}

/*
 * compare value with y register
 */
static void cpy(VrEmu6502* vr6502, vrEmu6502AddrMode mode)
{
  uint8_t opr = ~vr6502->readFn(mode(vr6502), false);
  uint16_t result = vr6502->iy + opr + 1;

  setOrClearBit(vr6502, BitC, result > 0xff);
  setNZ(vr6502, (uint8_t)result);
}

/*
 * decrement value
 */
static void dec(VrEmu6502* vr6502, vrEmu6502AddrMode mode)
{
  if (mode == acc)
  {
    setNZ(vr6502, --vr6502->ac);
    return;
  }

  uint16_t addr = mode(vr6502);
  uint8_t val = vr6502->readFn(addr, false) - 1;
  setNZ(vr6502, val);
  vr6502->writeFn(addr, val);
}

/*
 * decrement x register
 */
static void dex(VrEmu6502* vr6502, vrEmu6502AddrMode mode)
{
  setNZ(vr6502, --vr6502->ix);
}

/*
 * decrement y register
 */
static void dey(VrEmu6502* vr6502, vrEmu6502AddrMode mode)
{
  setNZ(vr6502, --vr6502->iy);
}

/*
 * exclusive or with accumulator
 */
static void eor(VrEmu6502* vr6502, vrEmu6502AddrMode mode)
{
  setNZ(vr6502, vr6502->ac ^= vr6502->readFn(mode(vr6502), false));
}

/*
 * increment value
 */
static void inc(VrEmu6502* vr6502, vrEmu6502AddrMode mode)
{
  if (mode == acc)
  {
    setNZ(vr6502, ++vr6502->ac);
    return;
  }

  uint16_t addr = mode(vr6502);
  uint8_t val = vr6502->readFn(addr, false) + 1;
  setNZ(vr6502, val);
  vr6502->writeFn(addr, val);
}

/*
 * increment x register
 */
static void inx(VrEmu6502* vr6502, vrEmu6502AddrMode mode)
{
  setNZ(vr6502, ++vr6502->ix);
}

/*
 * increment y register
 */
static void iny(VrEmu6502* vr6502, vrEmu6502AddrMode mode)
{
  setNZ(vr6502, ++vr6502->iy);
}

/*
 * jump to address
 */
static void jmp(VrEmu6502* vr6502, vrEmu6502AddrMode mode)
{
  vr6502->pc = mode(vr6502);
}

/*
 * jump to subroutine
 */
static void jsr(VrEmu6502* vr6502, vrEmu6502AddrMode mode)
{
  uint16_t addr = mode(vr6502);
  push(vr6502, --vr6502->pc >> 8);
  push(vr6502, vr6502->pc & 0xff);
  vr6502->pc = addr;
}

/*
 * load a value to the accumulator
 */
static void lda(VrEmu6502* vr6502, vrEmu6502AddrMode mode)
{
  setNZ(vr6502, vr6502->ac = vr6502->readFn(mode(vr6502), false));
}

/*
 * load a value to the x register
 */
static void ldx(VrEmu6502* vr6502, vrEmu6502AddrMode mode)
{
  setNZ(vr6502, vr6502->ix = vr6502->readFn(mode(vr6502), false));
}

/*
 * load a value to the y register
 */
static void ldy(VrEmu6502* vr6502, vrEmu6502AddrMode mode)
{
  setNZ(vr6502, vr6502->iy = vr6502->readFn(mode(vr6502), false));
}

/*
 * logical shift left
 */
static void lsr(VrEmu6502* vr6502, vrEmu6502AddrMode mode)
{
  if (mode == acc)
  {
    setOrClearBit(vr6502, BitC, vr6502->ac & 0x01);
    setNZ(vr6502, vr6502->ac >>= 1);
    return;
  }

  uint16_t addr = mode(vr6502);
  uint8_t result = vr6502->readFn(addr, false);
  setOrClearBit(vr6502, BitC, result & 0x01);
  setNZ(vr6502, result >>= 1);
  vr6502->writeFn(addr, result);
}

/*
 * no operation
 */
static void nop(VrEmu6502* vr6502, vrEmu6502AddrMode mode)
{
  if (mode)
  {
    /* we still want to skip the appropriate number of bytes */
    mode(vr6502);
  }
}

/*
 * bitwise or with acculmulator
 */
static void ora(VrEmu6502* vr6502, vrEmu6502AddrMode mode)
{
  setNZ(vr6502, vr6502->ac |= vr6502->readFn(mode(vr6502), false));
}

/*
 * push accumulator to stack
 */
static void pha(VrEmu6502* vr6502, vrEmu6502AddrMode mode)
{
  push(vr6502, vr6502->ac);
}

/*
 * push status register to stack
 */
static void php(VrEmu6502* vr6502, vrEmu6502AddrMode mode)
{
  push(vr6502, vr6502->flags);
}

/*
 * push x register to stack
 */
static void phx(VrEmu6502* vr6502, vrEmu6502AddrMode mode)
{
  push(vr6502, vr6502->ix);
}

/*
 * push y register to stack
 */
static void phy(VrEmu6502* vr6502, vrEmu6502AddrMode mode)
{
  push(vr6502, vr6502->iy);
}

/*
 * pop from stack to accumulator
 */
static void pla(VrEmu6502* vr6502, vrEmu6502AddrMode mode)
{
  setNZ(vr6502, vr6502->ac = pop(vr6502));
}

/*
 * pop from stack to status register
 */
static void plp(VrEmu6502* vr6502, vrEmu6502AddrMode mode)
{
  vr6502->flags = pop(vr6502);
}

/*
 * pop from stack to x register
 */
static void plx(VrEmu6502* vr6502, vrEmu6502AddrMode mode)
{
  setNZ(vr6502, vr6502->ix = pop(vr6502));
}

/*
 * pop from stack to y register
 */
static void ply(VrEmu6502* vr6502, vrEmu6502AddrMode mode)
{
  setNZ(vr6502, vr6502->iy = pop(vr6502));
}

/*
 * rotate value left
 */
static void rol(VrEmu6502* vr6502, vrEmu6502AddrMode mode)
{
  if (mode == acc)
  {
    bool tc = vr6502->ac & 0x80;
    vr6502->ac = (vr6502->ac << 1) | testBit(vr6502, BitC);
    setOrClearBit(vr6502, BitC, tc);
    setNZ(vr6502, vr6502->ac);
    return;
  }

  uint16_t addr = mode(vr6502);
  uint8_t val = vr6502->readFn(addr, false);
  bool tc = val & 0x80;
  val = (val << 1) | testBit(vr6502, BitC);
  setOrClearBit(vr6502, BitC, tc);
  setNZ(vr6502, val);
  vr6502->writeFn(addr, val);
}

/*
 * rotate value right
 */
static void ror(VrEmu6502* vr6502, vrEmu6502AddrMode mode)
{
  if (mode == acc)
  {
    bool tc = vr6502->ac & 0x01;
    vr6502->ac = (vr6502->ac >> 1) | (testBit(vr6502, BitC) * 0x80);
    setOrClearBit(vr6502, BitC, tc);
    setNZ(vr6502, vr6502->ac);
    return;
  }

  uint16_t addr = mode(vr6502);
  uint8_t val = vr6502->readFn(addr, false);
  bool tc = val & 0x01;
  val = (val >> 1) | (testBit(vr6502, BitC) * 0x80);
  setOrClearBit(vr6502, BitC, tc);
  setNZ(vr6502, val);
  vr6502->writeFn(addr, val);
}

/*
 * return from interrupt
 */
static void rti(VrEmu6502* vr6502, vrEmu6502AddrMode mode)
{
  vr6502->inNmi = 0;
  vr6502->flags = pop(vr6502);
  vr6502->pc = pop(vr6502);
  vr6502->pc |= pop(vr6502) << 8;
}

/*
 * return from subroutine
 */
static void rts(VrEmu6502* vr6502, vrEmu6502AddrMode mode)
{
  vr6502->pc = pop(vr6502);
  vr6502->pc |= pop(vr6502) << 8;
  ++vr6502->pc;
}

/*
 * subtract with carry (decimal mode)
 */
static void sbcd(VrEmu6502* vr6502, vrEmu6502AddrMode mode)
{
  uint8_t value = vr6502->readFn(mode(vr6502), false);
  uint16_t result = (uint16_t)vr6502->ac - (value & 0x0f) - !testBit(vr6502, BitC);
  if ((result & 0x0f) > (vr6502->ac & 0x0f))
  {
    result -= 0x06;
  }

  result -= (value & 0xf0);
  if ((result & 0xfff0) > ((uint16_t)vr6502->ac & 0xf0))
  {
    result -= 0x60;
  }
  setOrClearBit(vr6502, BitC, result <= (uint16_t)vr6502->ac);
  vr6502->ac= result & 0xff;

  /* 65c02 takes one extra cycle in decimal mode */
  if (vr6502->model != CPU_6502) ++vr6502->step;

  setNZ(vr6502, (uint8_t)result);
}

/*
 * subtract with carry
 */
static void sbc(VrEmu6502* vr6502, vrEmu6502AddrMode mode)
{
  if (testBit(vr6502, BitD))
  {
    sbcd(vr6502, mode);
    return;
  }

  uint8_t opr = ~vr6502->readFn(mode(vr6502), false);
  uint16_t result = vr6502->ac + opr + testBit(vr6502, BitC);

  setOrClearBit(vr6502, BitC, result > 0xff);
  setOrClearBit(vr6502, BitV, ((vr6502->ac ^ result) & (opr ^ result) & 0x80));
  vr6502->ac = (uint8_t)result;

  setNZ(vr6502, (uint8_t)result);
}

/*
 * set carry flag
 */
static void sec(VrEmu6502* vr6502, vrEmu6502AddrMode mode)
{
  setBit(vr6502, BitC);
}

/*
 * set decimal flag
 */
static void sed(VrEmu6502* vr6502, vrEmu6502AddrMode mode)
{
  setBit(vr6502, BitD);
}

/*
 * set interrupt disable flag
 */
static void sei(VrEmu6502* vr6502, vrEmu6502AddrMode mode)
{
  setBit(vr6502, BitI);
}

/*
 * store accumulator to address
 */
static void sta(VrEmu6502* vr6502, vrEmu6502AddrMode mode)
{
  vr6502->writeFn(mode(vr6502), vr6502->ac);
}

/*
 * store x register to address
 */
static void stx(VrEmu6502* vr6502, vrEmu6502AddrMode mode)
{
  vr6502->writeFn(mode(vr6502), vr6502->ix);
}

/*
 * store y register to address
 */
static void sty(VrEmu6502* vr6502, vrEmu6502AddrMode mode)
{
  vr6502->writeFn(mode(vr6502), vr6502->iy);
}

/*
 * store 0 to address
 */
static void stz(VrEmu6502* vr6502, vrEmu6502AddrMode mode)
{
  vr6502->writeFn(mode(vr6502), 0);
}

/*
 * transfer accumulator to x register
 */
static void tax(VrEmu6502* vr6502, vrEmu6502AddrMode mode)
{
  setNZ(vr6502, vr6502->ix = vr6502->ac);
}

/*
 * transfer accumulator to y register
 */
static void tay(VrEmu6502* vr6502, vrEmu6502AddrMode mode)
{
  setNZ(vr6502, vr6502->iy = vr6502->ac);
}

/*
 * transfer flags register to x register
 */
static void tsx(VrEmu6502* vr6502, vrEmu6502AddrMode mode)
{
  setNZ(vr6502, vr6502->ix = vr6502->sp);
}

/*
 * transfer x register to accumulator
 */
static void txa(VrEmu6502* vr6502, vrEmu6502AddrMode mode)
{
  setNZ(vr6502, vr6502->ac = vr6502->ix);
}

/*
 * transfer  x register to flags register
 */
static void txs(VrEmu6502* vr6502, vrEmu6502AddrMode mode)
{
  setNZ(vr6502, vr6502->sp = vr6502->ix);
}

/*
 * transfer y register to accumulator
 */
static void tya(VrEmu6502* vr6502, vrEmu6502AddrMode mode)
{
  setNZ(vr6502, vr6502->ac = vr6502->iy);
}

/*
 * test and reset (clear) bit
 */
static void trb(VrEmu6502* vr6502, vrEmu6502AddrMode mode)
{
  uint16_t addr = mode(vr6502);
  uint8_t temp = vr6502->readFn(addr, false);
  vr6502->writeFn(addr, temp & ~vr6502->ac);
  setOrClearBit(vr6502, BitZ, !(temp & vr6502->ac));
}

/*
 * test and set bit
 */
static void tsb(VrEmu6502* vr6502, vrEmu6502AddrMode mode)
{
  uint16_t addr = mode(vr6502);
  uint8_t temp = vr6502->readFn(addr, false);
  vr6502->writeFn(addr, temp | vr6502->ac);
  setOrClearBit(vr6502, BitZ, !(temp & vr6502->ac));
}

/*
 * reset a bit (zero page only)
 */
static void rmb(VrEmu6502* vr6502, vrEmu6502AddrMode mode, int bitIndex)
{
  uint16_t addr = mode(vr6502);
  vr6502->writeFn(addr, vr6502->readFn(addr, false) & ~(0x01 << bitIndex));
}

static void rmb0(VrEmu6502* vr6502, vrEmu6502AddrMode mode) { rmb(vr6502, mode, 0); }
static void rmb1(VrEmu6502* vr6502, vrEmu6502AddrMode mode) { rmb(vr6502, mode, 1); }
static void rmb2(VrEmu6502* vr6502, vrEmu6502AddrMode mode) { rmb(vr6502, mode, 2); }
static void rmb3(VrEmu6502* vr6502, vrEmu6502AddrMode mode) { rmb(vr6502, mode, 3); }
static void rmb4(VrEmu6502* vr6502, vrEmu6502AddrMode mode) { rmb(vr6502, mode, 4); }
static void rmb5(VrEmu6502* vr6502, vrEmu6502AddrMode mode) { rmb(vr6502, mode, 5); }
static void rmb6(VrEmu6502* vr6502, vrEmu6502AddrMode mode) { rmb(vr6502, mode, 6); }
static void rmb7(VrEmu6502* vr6502, vrEmu6502AddrMode mode) { rmb(vr6502, mode, 7); }


/*
 * set a bit (zero page only)
 */
static void smb(VrEmu6502* vr6502, vrEmu6502AddrMode mode, int bitIndex)
{
  uint16_t addr = mode(vr6502);
  vr6502->writeFn(addr, vr6502->readFn(addr, false) | (0x01 << bitIndex));
}

static void smb0(VrEmu6502* vr6502, vrEmu6502AddrMode mode) { smb(vr6502, mode, 0); }
static void smb1(VrEmu6502* vr6502, vrEmu6502AddrMode mode) { smb(vr6502, mode, 1); }
static void smb2(VrEmu6502* vr6502, vrEmu6502AddrMode mode) { smb(vr6502, mode, 2); }
static void smb3(VrEmu6502* vr6502, vrEmu6502AddrMode mode) { smb(vr6502, mode, 3); }
static void smb4(VrEmu6502* vr6502, vrEmu6502AddrMode mode) { smb(vr6502, mode, 4); }
static void smb5(VrEmu6502* vr6502, vrEmu6502AddrMode mode) { smb(vr6502, mode, 5); }
static void smb6(VrEmu6502* vr6502, vrEmu6502AddrMode mode) { smb(vr6502, mode, 6); }
static void smb7(VrEmu6502* vr6502, vrEmu6502AddrMode mode) { smb(vr6502, mode, 7); }

/*
 * branch if bit reset (clear)
 */
static void bbr(VrEmu6502* vr6502, vrEmu6502AddrMode mode, int bitIndex)
{
  uint8_t val = vr6502->readFn(mode(vr6502), false);
  if (!(val & (0x01 << bitIndex)))
  {
    vr6502->pc = rel(vr6502);
  }
  else
  {
    ++vr6502->pc;
  }
}

static void bbr0(VrEmu6502* vr6502, vrEmu6502AddrMode mode) { bbr(vr6502, mode, 0); }
static void bbr1(VrEmu6502* vr6502, vrEmu6502AddrMode mode) { bbr(vr6502, mode, 1); }
static void bbr2(VrEmu6502* vr6502, vrEmu6502AddrMode mode) { bbr(vr6502, mode, 2); }
static void bbr3(VrEmu6502* vr6502, vrEmu6502AddrMode mode) { bbr(vr6502, mode, 3); }
static void bbr4(VrEmu6502* vr6502, vrEmu6502AddrMode mode) { bbr(vr6502, mode, 4); }
static void bbr5(VrEmu6502* vr6502, vrEmu6502AddrMode mode) { bbr(vr6502, mode, 5); }
static void bbr6(VrEmu6502* vr6502, vrEmu6502AddrMode mode) { bbr(vr6502, mode, 6); }
static void bbr7(VrEmu6502* vr6502, vrEmu6502AddrMode mode) { bbr(vr6502, mode, 7); }

/*
 * branch if bit set (clear)
 */
static void bbs(VrEmu6502* vr6502, vrEmu6502AddrMode mode, int bitIndex)
{
  uint8_t val = vr6502->readFn(mode(vr6502), false);
  if ((val & (0x01 << bitIndex)))
  {
    vr6502->pc = rel(vr6502);
  }
  else
  {
    ++vr6502->pc;
  }
}

static void bbs0(VrEmu6502* vr6502, vrEmu6502AddrMode mode) { bbs(vr6502, mode, 0); }
static void bbs1(VrEmu6502* vr6502, vrEmu6502AddrMode mode) { bbs(vr6502, mode, 1); }
static void bbs2(VrEmu6502* vr6502, vrEmu6502AddrMode mode) { bbs(vr6502, mode, 2); }
static void bbs3(VrEmu6502* vr6502, vrEmu6502AddrMode mode) { bbs(vr6502, mode, 3); }
static void bbs4(VrEmu6502* vr6502, vrEmu6502AddrMode mode) { bbs(vr6502, mode, 4); }
static void bbs5(VrEmu6502* vr6502, vrEmu6502AddrMode mode) { bbs(vr6502, mode, 5); }
static void bbs6(VrEmu6502* vr6502, vrEmu6502AddrMode mode) { bbs(vr6502, mode, 6); }
static void bbs7(VrEmu6502* vr6502, vrEmu6502AddrMode mode) { bbs(vr6502, mode, 7); }

/*
 * stop the processor 
 */
static void stp(VrEmu6502* vr6502, vrEmu6502AddrMode mode)
{
  /* (not used - can use for debug break instead) 
  --vr6502->pc;
  */
}

/*
 * wait for interrupt
 */
static void wai(VrEmu6502* vr6502, vrEmu6502AddrMode mode)
{
  vr6502->wai = 1;
}

/*
 * invalid opcode (not supported by this emulator)
 */
static void err(VrEmu6502* vr6502, vrEmu6502AddrMode mode)
{
  /*shrug*/
}

/* ------------------------------------------------------------------
 *  OPCODE TABLES
 * ----------------------------------------------------------------*/

#define invalid  { err, imp, 1 }

/* 65c02 guaranteed nops - differed lengths and cycle times */
#define unnop11 { nop, imp, 1 }
#define unnop22 { nop, imm, 2 }
#define unnop23 { nop, imm, 3 }
#define unnop24 { nop, imm, 4 }
#define unnop34 { nop,  ab, 4 }
#define unnop38 { nop,  ab, 8 }


static const vrEmu6502Opcode std6502[256] = {
/*      |      _0      |      _1      |      _2      |      _3      |      _4      |      _5      |      _6      |      _7      |      _8      |      _9      |      _A      |      _B      |      _C      |      _D      |      _E      |      _F      | */
/* 0_ */ {brk, imp, 7}, {ora, xin, 6},    invalid   ,    invalid   ,    invalid   , {ora,  zp, 3}, {asl,  zp, 5},    invalid   , {php, imp, 3}, {ora, imm, 2}, {asl, acc, 2},    invalid   ,    invalid   , {ora,  ab, 4}, {asl,  ab, 6},    invalid   ,
/* 1_ */ {bpl, rel, 2}, {ora, yip, 5},    invalid   ,    invalid   ,    invalid   , {ora, zpx, 4}, {asl, zpx, 6},    invalid   , {clc, imp, 2}, {ora, ayp, 4},    invalid   ,    invalid   ,    invalid   , {ora, axp, 4}, {asl, abx, 7},    invalid   ,
/* 2_ */ {jsr,  ab, 6}, {and, xin, 6},    invalid   ,    invalid   , {bit,  zp, 3}, {and,  zp, 3}, {rol,  zp, 5},    invalid   , {plp, imp, 4}, {and, imm, 2}, {rol, acc, 2},    invalid   , {bit,  ab, 4}, {and,  ab, 4}, {rol,  ab, 6},    invalid   ,
/* 3_ */ {bmi, rel, 2}, {and, yip, 5},    invalid   ,    invalid   ,    invalid   , {and, zpx, 4}, {rol, zpx, 6},    invalid   , {sec, imp, 2}, {and, ayp, 4},    invalid   ,    invalid   ,    invalid   , {and, axp, 4}, {rol, abx, 7},    invalid   ,
/* 4_ */ {rti, imp, 6}, {eor, xin, 6},    invalid   ,    invalid   ,    invalid   , {eor,  zp, 3}, {lsr,  zp, 5},    invalid   , {pha, imp, 3}, {eor, imm, 2}, {lsr, acc, 2},    invalid   , {jmp,  ab, 3}, {eor,  ab, 4}, {lsr,  ab, 6},    invalid   ,
/* 5_ */ {bvc, rel, 2}, {eor, yip, 5},    invalid   ,    invalid   ,    invalid   , {eor, zpx, 4}, {lsr, zpx, 6},    invalid   , {cli, imp, 2}, {eor, ayp, 4},    invalid   ,    invalid   ,    invalid   , {eor, axp, 4}, {lsr, abx, 7},    invalid   ,
/* 6_ */ {rts, imp, 6}, {adc, xin, 6},    invalid   ,    invalid   ,    invalid   , {adc,  zp, 3}, {ror,  zp, 5},    invalid   , {pla, imp, 4}, {adc, imm, 2}, {ror, acc, 2},    invalid   , {jmp, ind, 5}, {adc,  ab, 4}, {ror,  ab, 6},    invalid   ,
/* 7_ */ {bvs, rel, 2}, {adc, yip, 5},    invalid   ,    invalid   ,    invalid   , {adc, zpx, 4}, {ror, zpx, 6},    invalid   , {sei, imp, 2}, {adc, ayp, 4},    invalid   ,    invalid   ,    invalid   , {adc, axp, 4}, {ror, abx, 7},    invalid   ,
/* 8_ */    invalid   , {sta, xin, 6},    invalid   ,    invalid   , {sty,  zp, 3}, {sta,  zp, 3}, {stx,  zp, 3},    invalid   , {dey, imp, 2},    invalid   , {txa, imp, 2},    invalid   , {sty,  ab, 4}, {sta,  ab, 4}, {stx,  ab, 4},    invalid   ,
/* 9_ */ {bcc, rel, 2}, {sta, yin, 6},    invalid   ,    invalid   , {sty, zpx, 4}, {sta, zpx, 4}, {stx, zpy, 4},    invalid   , {tya, imp, 2}, {sta, aby, 5}, {txs, imp, 2},    invalid   ,    invalid   , {sta, abx, 5},    invalid   ,    invalid   ,
/* A_ */ {ldy, imm, 2}, {lda, xin, 6}, {ldx, imm, 2},    invalid   , {ldy,  zp, 3}, {lda,  zp, 3}, {ldx,  zp, 3},    invalid   , {tay, imp, 2}, {lda, imm, 2}, {tax, imp, 2},    invalid   , {ldy,  ab, 4}, {lda,  ab, 4}, {ldx,  ab, 4},    invalid   ,
/* B_ */ {bcs, rel, 2}, {lda, yip, 5},    invalid   ,    invalid   , {ldy, zpx, 4}, {lda, zpx, 4}, {ldx, zpy, 4},    invalid   , {clv, imp, 2}, {lda, ayp, 4}, {tsx, imp, 2},    invalid   , {ldy, axp, 4}, {lda, axp, 4}, {ldx, ayp, 4},    invalid   ,
/* C_ */ {cpy, imm, 2}, {cmp, xin, 6},    invalid   ,    invalid   , {cpy,  zp, 3}, {cmp,  zp, 3}, {dec,  zp, 5},    invalid   , {iny, imp, 2}, {cmp, imm, 2}, {dex, imp, 2},    invalid   , {cpy,  ab, 4}, {cmp,  ab, 4}, {dec,  ab, 6},    invalid   ,
/* D_ */ {bne, rel, 2}, {cmp, yip, 5},    invalid   ,    invalid   ,    invalid   , {cmp, zpx, 4}, {dec, zpx, 6},    invalid   , {cld, imp, 2}, {cmp, ayp, 4},    invalid   ,    invalid   ,    invalid   , {cmp, ayp, 4}, {dec, abx, 7},    invalid   ,
/* E_ */ {cpx, imm, 2}, {sbc, xin, 6},    invalid   ,    invalid   , {cpx,  zp, 3}, {sbc,  zp, 3}, {inc,  zp, 5},    invalid   , {inx, imp, 2}, {sbc, imm, 2}, {nop, imp, 2},    invalid   , {cpx,  ab, 4}, {sbc,  ab, 4}, {inc,  ab, 6},    invalid   ,
/* F_ */ {beq, rel, 2}, {sbc, yip, 5},    invalid   ,    invalid   ,    invalid   , {sbc, zpx, 4}, {inc, zpx, 6},    invalid   , {sed, imp, 2}, {sbc, ayp, 4},    invalid   ,    invalid   ,    invalid   , {sbc, axp, 4}, {inc, abx, 7},    invalid   };

static const vrEmu6502Opcode std65c02[256] = {
/*      |      _0      |      _1      |      _2      |      _3      |      _4      |      _5      |      _6      |      _7      |      _8      |      _9      |      _A      |      _B      |      _C      |      _D      |      _E      |      _F      | */
/* 0_ */ {brk, imp, 7}, {ora, xin, 6},    unnop22   ,    unnop11   , {tsb,  zp, 5}, {ora,  zp, 3}, {asl,  zp, 5},    unnop11   , {php, imp, 3}, {ora, imm, 2}, {asl, acc, 2},    unnop11   , {tsb,  ab, 6}, {ora,  ab, 4}, {asl,  ab, 6},    unnop11   ,
/* 1_ */ {bpl, rel, 2}, {ora, yip, 5}, {ora, zpi, 5},    unnop11   , {trb,  zp, 5}, {ora, zpx, 4}, {asl, zpx, 6},    unnop11   , {clc, imp, 2}, {ora, ayp, 4}, {inc, acc, 2},    unnop11   , {trb,  ab, 6}, {ora, axp, 4}, {asl, axp, 6},    unnop11   ,
/* 2_ */ {jsr,  ab, 6}, {and, xin, 6},    unnop22   ,    unnop11   , {bit,  zp, 3}, {and,  zp, 3}, {rol,  zp, 5},    unnop11   , {plp, imp, 4}, {and, imm, 2}, {rol, acc, 2},    unnop11   , {bit,  ab, 4}, {and,  ab, 4}, {rol,  ab, 6},    unnop11   ,
/* 3_ */ {bmi, rel, 2}, {and, yip, 5}, {and, zpi, 5},    unnop11   , {bit, zpx, 4}, {and, zpx, 4}, {rol, zpx, 6},    unnop11   , {sec, imp, 2}, {and, ayp, 4}, {dec, acc, 2},    unnop11   , {bit, abx, 4}, {and, axp, 4}, {rol, axp, 6},    unnop11   ,
/* 4_ */ {rti, imp, 6}, {eor, xin, 6},    unnop22   ,    unnop11   ,    unnop23   , {eor,  zp, 3}, {lsr,  zp, 5},    unnop11   , {pha, imp, 3}, {eor, imm, 2}, {lsr, acc, 2},    unnop11   , {jmp,  ab, 3}, {eor,  ab, 4}, {lsr,  ab, 6},    unnop11   ,
/* 5_ */ {bvc, rel, 2}, {eor, yip, 5}, {eor, zpi, 5},    unnop11   ,    unnop24   , {eor, zpx, 4}, {lsr, zpx, 6},    unnop11   , {cli, imp, 2}, {eor, ayp, 4}, {phy, imp, 3},    unnop11   ,    unnop38   , {eor, axp, 4}, {lsr, axp, 6},    unnop11   ,
/* 6_ */ {rts, imp, 6}, {adc, xin, 6},    unnop22   ,    unnop11   , {stz,  zp, 3}, {adc,  zp, 3}, {ror,  zp, 5},    unnop11   , {pla, imp, 4}, {adc, imm, 2}, {ror, acc, 2},    unnop11   , {jmp, ind, 6}, {adc,  ab, 4}, {ror,  ab, 6},    unnop11   ,
/* 7_ */ {bvs, rel, 2}, {adc, yip, 5}, {adc, zpi, 5},    unnop11   , {stz, zpx, 4}, {adc, zpx, 4}, {ror, zpx, 6},    unnop11   , {sei, imp, 2}, {adc, ayp, 4}, {ply, imp, 4},    unnop11   , {jmp, abx, 6}, {adc, axp, 4}, {ror, axp, 6},    unnop11   ,
/* 8_ */ {bra, rel, 2}, {sta, xin, 6},    unnop22   ,    unnop11   , {sty,  zp, 3}, {sta,  zp, 3}, {stx,  zp, 3},    unnop11   , {dey, imp, 2}, {bit, imm, 2}, {txa, imp, 2},    unnop11   , {sty,  ab, 4}, {sta,  ab, 4}, {stx,  ab, 4},    unnop11   ,
/* 9_ */ {bcc, rel, 2}, {sta, yin, 6}, {sta, zpi, 5},    unnop11   , {sty, zpx, 4}, {sta, zpx, 4}, {stx, zpy, 4},    unnop11   , {tya, imp, 2}, {sta, aby, 5}, {txs, imp, 2},    unnop11   , {stz,  ab, 4}, {sta, abx, 5}, {stz, abx, 5},    unnop11   ,
/* A_ */ {ldy, imm, 2}, {lda, xin, 6}, {ldx, imm, 2},    unnop11   , {ldy,  zp, 3}, {lda,  zp, 3}, {ldx,  zp, 3},    unnop11   , {tay, imp, 2}, {lda, imm, 2}, {tax, imp, 2},    unnop11   , {ldy,  ab, 4}, {lda,  ab, 4}, {ldx,  ab, 4},    unnop11   ,
/* B_ */ {bcs, rel, 2}, {lda, yip, 5}, {lda, zpi, 5},    unnop11   , {ldy, zpx, 4}, {lda, zpx, 4}, {ldx, zpy, 4},    unnop11   , {clv, imp, 2}, {lda, ayp, 4}, {tsx, imp, 2},    unnop11   , {ldy, axp, 4}, {lda, axp, 4}, {ldx, ayp, 4},    unnop11   ,
/* C_ */ {cpy, imm, 2}, {cmp, xin, 6},    unnop22   ,    unnop11   , {cpy,  zp, 3}, {cmp,  zp, 3}, {dec,  zp, 5},    unnop11   , {iny, imp, 2}, {cmp, imm, 2}, {dex, imp, 2},    unnop11   , {cpy,  ab, 4}, {cmp,  ab, 4}, {dec,  ab, 6},    unnop11   ,
/* D_ */ {bne, rel, 2}, {cmp, yip, 5}, {cmp, zpi, 5},    unnop11   ,    unnop24   , {cmp, zpx, 4}, {dec, zpx, 6},    unnop11   , {cld, imp, 2}, {cmp, ayp, 4}, {phx, imp, 3}, {stp, imp, 3},    unnop34   , {cmp, ayp, 4}, {dec, abx, 7},    unnop11   ,
/* E_ */ {cpx, imm, 2}, {sbc, xin, 6},    unnop22   ,    unnop11   , {cpx,  zp, 3}, {sbc,  zp, 3}, {inc,  zp, 5},    unnop11   , {inx, imp, 2}, {sbc, imm, 2}, {nop, imp, 2},    unnop11   , {cpx,  ab, 4}, {sbc,  ab, 4}, {inc,  ab, 6},    unnop11   ,
/* F_ */ {beq, rel, 2}, {sbc, yip, 5}, {sbc, zpi, 5},    unnop11   ,    unnop24   , {sbc, zpx, 4}, {inc, zpx, 6},    unnop11   , {sed, imp, 2}, {sbc, ayp, 4}, {plx, imp, 4},    unnop11   ,    unnop34   , {sbc, axp, 4}, {inc, abx, 7},    unnop11   };

static const vrEmu6502Opcode wdc65c02[256] = {
/*      |      _0      |      _1      |      _2      |      _3      |      _4      |      _5      |      _6      |      _7      |      _8      |      _9      |      _A      |      _B      |      _C      |      _D      |      _E      |      _F      | */
/* 0_ */ {brk, imp, 7}, {ora, xin, 6},    unnop22   ,    unnop11   , {tsb,  zp, 5}, {ora,  zp, 3}, {asl,  zp, 5}, {rmb0, zp, 5}, {php, imp, 3}, {ora, imm, 2}, {asl, acc, 2},    unnop11   , {tsb,  ab, 6}, {ora,  ab, 4}, {asl,  ab, 6}, {bbr0, zp, 5},
/* 1_ */ {bpl, rel, 2}, {ora, yip, 5}, {ora, zpi, 5},    unnop11   , {trb,  zp, 5}, {ora, zpx, 4}, {asl, zpx, 6}, {rmb1, zp, 5}, {clc, imp, 2}, {ora, ayp, 4}, {inc, acc, 2},    unnop11   , {trb,  ab, 6}, {ora, axp, 4}, {asl, axp, 6}, {bbr1, zp, 5},
/* 2_ */ {jsr,  ab, 6}, {and, xin, 6},    unnop22   ,    unnop11   , {bit,  zp, 3}, {and,  zp, 3}, {rol,  zp, 5}, {rmb2, zp, 5}, {plp, imp, 4}, {and, imm, 2}, {rol, acc, 2},    unnop11   , {bit,  ab, 4}, {and,  ab, 4}, {rol,  ab, 6}, {bbr2, zp, 5},
/* 3_ */ {bmi, rel, 2}, {and, yip, 5}, {and, zpi, 5},    unnop11   , {bit, zpx, 4}, {and, zpx, 4}, {rol, zpx, 6}, {rmb3, zp, 5}, {sec, imp, 2}, {and, ayp, 4}, {dec, acc, 2},    unnop11   , {bit, abx, 4}, {and, axp, 4}, {rol, axp, 6}, {bbr3, zp, 5},
/* 4_ */ {rti, imp, 6}, {eor, xin, 6},    unnop22   ,    unnop11   ,    unnop23   , {eor,  zp, 3}, {lsr,  zp, 5}, {rmb4, zp, 5}, {pha, imp, 3}, {eor, imm, 2}, {lsr, acc, 2},    unnop11   , {jmp,  ab, 3}, {eor,  ab, 4}, {lsr,  ab, 6}, {bbr4, zp, 5},
/* 5_ */ {bvc, rel, 2}, {eor, yip, 5}, {eor, zpi, 5},    unnop11   ,    unnop24   , {eor, zpx, 4}, {lsr, zpx, 6}, {rmb5, zp, 5}, {cli, imp, 2}, {eor, ayp, 4}, {phy, imp, 3},    unnop11   ,    unnop38   , {eor, axp, 4}, {lsr, axp, 6}, {bbr5, zp, 5},
/* 6_ */ {rts, imp, 6}, {adc, xin, 6},    unnop22   ,    unnop11   , {stz,  zp, 3}, {adc,  zp, 3}, {ror,  zp, 5}, {rmb6, zp, 5}, {pla, imp, 4}, {adc, imm, 2}, {ror, acc, 2},    unnop11   , {jmp, ind, 6}, {adc,  ab, 4}, {ror,  ab, 6}, {bbr6, zp, 5},
/* 7_ */ {bvs, rel, 2}, {adc, yip, 5}, {adc, zpi, 5},    unnop11   , {stz, zpx, 4}, {adc, zpx, 4}, {ror, zpx, 6}, {rmb7, zp, 5}, {sei, imp, 2}, {adc, ayp, 4}, {ply, imp, 4},    unnop11   , {jmp, abx, 6}, {adc, axp, 4}, {ror, axp, 6}, {bbr7, zp, 5},
/* 8_ */ {bra, rel, 2}, {sta, xin, 6},    unnop22   ,    unnop11   , {sty,  zp, 3}, {sta,  zp, 3}, {stx,  zp, 3}, {smb0, zp, 5}, {dey, imp, 2}, {bit, imm, 2}, {txa, imp, 2},    unnop11   , {sty,  ab, 4}, {sta,  ab, 4}, {stx,  ab, 4}, {bbs0, zp, 5},
/* 9_ */ {bcc, rel, 2}, {sta, yin, 6}, {sta, zpi, 5},    unnop11   , {sty, zpx, 4}, {sta, zpx, 4}, {stx, zpy, 4}, {smb1, zp, 5}, {tya, imp, 2}, {sta, aby, 5}, {txs, imp, 2},    unnop11   , {stz,  ab, 4}, {sta, abx, 5}, {stz, abx, 5}, {bbs1, zp, 5},
/* A_ */ {ldy, imm, 2}, {lda, xin, 6}, {ldx, imm, 2},    unnop11   , {ldy,  zp, 3}, {lda,  zp, 3}, {ldx,  zp, 3}, {smb2, zp, 5}, {tay, imp, 2}, {lda, imm, 2}, {tax, imp, 2},    unnop11   , {ldy,  ab, 4}, {lda,  ab, 4}, {ldx,  ab, 4}, {bbs2, zp, 5},
/* B_ */ {bcs, rel, 2}, {lda, yip, 5}, {lda, zpi, 5},    unnop11   , {ldy, zpx, 4}, {lda, zpx, 4}, {ldx, zpy, 4}, {smb3, zp, 5}, {clv, imp, 2}, {lda, ayp, 4}, {tsx, imp, 2},    unnop11   , {ldy, axp, 4}, {lda, axp, 4}, {ldx, ayp, 4}, {bbs3, zp, 5},
/* C_ */ {cpy, imm, 2}, {cmp, xin, 6},    unnop22   ,    unnop11   , {cpy,  zp, 3}, {cmp,  zp, 3}, {dec,  zp, 5}, {smb4, zp, 5}, {iny, imp, 2}, {cmp, imm, 2}, {dex, imp, 2}, {wai, imp, 3}, {cpy,  ab, 4}, {cmp,  ab, 4}, {dec,  ab, 6}, {bbs4, zp, 5},
/* D_ */ {bne, rel, 2}, {cmp, yip, 5}, {cmp, zpi, 5},    unnop11   ,    unnop24   , {cmp, zpx, 4}, {dec, zpx, 6}, {smb5, zp, 5}, {cld, imp, 2}, {cmp, ayp, 4}, {phx, imp, 3}, {stp, imp, 3},    unnop34   , {cmp, ayp, 4}, {dec, abx, 7}, {bbs5, zp, 5},
/* E_ */ {cpx, imm, 2}, {sbc, xin, 6},    unnop22   ,    unnop11   , {cpx,  zp, 3}, {sbc,  zp, 3}, {inc,  zp, 5}, {smb6, zp, 5}, {inx, imp, 2}, {sbc, imm, 2}, {nop, imp, 2},    unnop11   , {cpx,  ab, 4}, {sbc,  ab, 4}, {inc,  ab, 6}, {bbs6, zp, 5},
/* F_ */ {beq, rel, 2}, {sbc, yip, 5}, {sbc, zpi, 5},    unnop11   ,    unnop24   , {sbc, zpx, 4}, {inc, zpx, 6}, {smb7, zp, 5}, {sed, imp, 2}, {sbc, ayp, 4}, {plx, imp, 4},    unnop11   ,    unnop34   , {sbc, axp, 4}, {inc, abx, 7}, {bbs7, zp, 5}};

static const vrEmu6502Opcode r65c02[256] = {
/*      |      _0      |      _1      |      _2      |      _3      |      _4      |      _5      |      _6      |      _7      |      _8      |      _9      |      _A      |      _B      |      _C      |      _D      |      _E      |      _F      | */
/* 0_ */ {brk, imp, 7}, {ora, xin, 6},    unnop22   ,    unnop11   , {tsb,  zp, 5}, {ora,  zp, 3}, {asl,  zp, 5}, {rmb0, zp, 5}, {php, imp, 3}, {ora, imm, 2}, {asl, acc, 2},    unnop11   , {tsb,  ab, 6}, {ora,  ab, 4}, {asl,  ab, 6}, {bbr0, zp, 5},
/* 1_ */ {bpl, rel, 2}, {ora, yip, 5}, {ora, zpi, 5},    unnop11   , {trb,  zp, 5}, {ora, zpx, 4}, {asl, zpx, 6}, {rmb1, zp, 5}, {clc, imp, 2}, {ora, ayp, 4}, {inc, acc, 2},    unnop11   , {trb,  ab, 6}, {ora, axp, 4}, {asl, axp, 6}, {bbr1, zp, 5},
/* 2_ */ {jsr,  ab, 6}, {and, xin, 6},    unnop22   ,    unnop11   , {bit,  zp, 3}, {and,  zp, 3}, {rol,  zp, 5}, {rmb2, zp, 5}, {plp, imp, 4}, {and, imm, 2}, {rol, acc, 2},    unnop11   , {bit,  ab, 4}, {and,  ab, 4}, {rol,  ab, 6}, {bbr2, zp, 5},
/* 3_ */ {bmi, rel, 2}, {and, yip, 5}, {and, zpi, 5},    unnop11   , {bit, zpx, 4}, {and, zpx, 4}, {rol, zpx, 6}, {rmb3, zp, 5}, {sec, imp, 2}, {and, ayp, 4}, {dec, acc, 2},    unnop11   , {bit, abx, 4}, {and, axp, 4}, {rol, axp, 6}, {bbr3, zp, 5},
/* 4_ */ {rti, imp, 6}, {eor, xin, 6},    unnop22   ,    unnop11   ,    unnop23   , {eor,  zp, 3}, {lsr,  zp, 5}, {rmb4, zp, 5}, {pha, imp, 3}, {eor, imm, 2}, {lsr, acc, 2},    unnop11   , {jmp,  ab, 3}, {eor,  ab, 4}, {lsr,  ab, 6}, {bbr4, zp, 5},
/* 5_ */ {bvc, rel, 2}, {eor, yip, 5}, {eor, zpi, 5},    unnop11   ,    unnop24   , {eor, zpx, 4}, {lsr, zpx, 6}, {rmb5, zp, 5}, {cli, imp, 2}, {eor, ayp, 4}, {phy, imp, 3},    unnop11   ,    unnop38   , {eor, axp, 4}, {lsr, axp, 6}, {bbr5, zp, 5},
/* 6_ */ {rts, imp, 6}, {adc, xin, 6},    unnop22   ,    unnop11   , {stz,  zp, 3}, {adc,  zp, 3}, {ror,  zp, 5}, {rmb6, zp, 5}, {pla, imp, 4}, {adc, imm, 2}, {ror, acc, 2},    unnop11   , {jmp, ind, 6}, {adc,  ab, 4}, {ror,  ab, 6}, {bbr6, zp, 5},
/* 7_ */ {bvs, rel, 2}, {adc, yip, 5}, {adc, zpi, 5},    unnop11   , {stz, zpx, 4}, {adc, zpx, 4}, {ror, zpx, 6}, {rmb7, zp, 5}, {sei, imp, 2}, {adc, ayp, 4}, {ply, imp, 4},    unnop11   , {jmp, abx, 6}, {adc, axp, 4}, {ror, axp, 6}, {bbr7, zp, 5},
/* 8_ */ {bra, rel, 2}, {sta, xin, 6},    unnop22   ,    unnop11   , {sty,  zp, 3}, {sta,  zp, 3}, {stx,  zp, 3}, {smb0, zp, 5}, {dey, imp, 2}, {bit, imm, 2}, {txa, imp, 2},    unnop11   , {sty,  ab, 4}, {sta,  ab, 4}, {stx,  ab, 4}, {bbs0, zp, 5},
/* 9_ */ {bcc, rel, 2}, {sta, yin, 6}, {sta, zpi, 5},    unnop11   , {sty, zpx, 4}, {sta, zpx, 4}, {stx, zpy, 4}, {smb1, zp, 5}, {tya, imp, 2}, {sta, aby, 5}, {txs, imp, 2},    unnop11   , {stz,  ab, 4}, {sta, abx, 5}, {stz, abx, 5}, {bbs1, zp, 5},
/* A_ */ {ldy, imm, 2}, {lda, xin, 6}, {ldx, imm, 2},    unnop11   , {ldy,  zp, 3}, {lda,  zp, 3}, {ldx,  zp, 3}, {smb2, zp, 5}, {tay, imp, 2}, {lda, imm, 2}, {tax, imp, 2},    unnop11   , {ldy,  ab, 4}, {lda,  ab, 4}, {ldx,  ab, 4}, {bbs2, zp, 5},
/* B_ */ {bcs, rel, 2}, {lda, yip, 5}, {lda, zpi, 5},    unnop11   , {ldy, zpx, 4}, {lda, zpx, 4}, {ldx, zpy, 4}, {smb3, zp, 5}, {clv, imp, 2}, {lda, ayp, 4}, {tsx, imp, 2},    unnop11   , {ldy, axp, 4}, {lda, axp, 4}, {ldx, ayp, 4}, {bbs3, zp, 5},
/* C_ */ {cpy, imm, 2}, {cmp, xin, 6},    unnop22   ,    unnop11   , {cpy,  zp, 3}, {cmp,  zp, 3}, {dec,  zp, 5}, {smb4, zp, 5}, {iny, imp, 2}, {cmp, imm, 2}, {dex, imp, 2},    unnop11   , {cpy,  ab, 4}, {cmp,  ab, 4}, {dec,  ab, 6}, {bbs4, zp, 5},
/* D_ */ {bne, rel, 2}, {cmp, yip, 5}, {cmp, zpi, 5},    unnop11   ,    unnop24   , {cmp, zpx, 4}, {dec, zpx, 6}, {smb5, zp, 5}, {cld, imp, 2}, {cmp, ayp, 4}, {phx, imp, 3}, {stp, imp, 3},    unnop34   , {cmp, ayp, 4}, {dec, abx, 7}, {bbs5, zp, 5},
/* E_ */ {cpx, imm, 2}, {sbc, xin, 6},    unnop22   ,    unnop11   , {cpx,  zp, 3}, {sbc,  zp, 3}, {inc,  zp, 5}, {smb6, zp, 5}, {inx, imp, 2}, {sbc, imm, 2}, {nop, imp, 2},    unnop11   , {cpx,  ab, 4}, {sbc,  ab, 4}, {inc,  ab, 6}, {bbs6, zp, 5},
/* F_ */ {beq, rel, 2}, {sbc, yip, 5}, {sbc, zpi, 5},    unnop11   ,    unnop24   , {sbc, zpx, 4}, {inc, zpx, 6}, {smb7, zp, 5}, {sed, imp, 2}, {sbc, ayp, 4}, {plx, imp, 4},    unnop11   ,    unnop34   , {sbc, axp, 4}, {inc, abx, 7}, {bbs7, zp, 5}};


/* ------------------------------------------------------------------
 *
 * return the opcode mnemonic string
 */
VR_EMU_6502_DLLEXPORT
const char* vrEmu6502OpcodeToMnemonicStr(VrEmu6502* vr6502, uint8_t opcode)
{
  #define mnemonicToStr(x) if (oc->instruction == x) return #x

  const vrEmu6502Opcode* oc = &vr6502->opcodes[opcode];

  mnemonicToStr(adc);
  mnemonicToStr(and);
  mnemonicToStr(asl);
  mnemonicToStr(bra);
  mnemonicToStr(bcc);
  mnemonicToStr(bcs);
  mnemonicToStr(beq);
  mnemonicToStr(bit);
  mnemonicToStr(bmi);
  mnemonicToStr(bne);
  mnemonicToStr(bpl);
  mnemonicToStr(brk);
  mnemonicToStr(bvc);
  mnemonicToStr(bvs);
  mnemonicToStr(clc);
  mnemonicToStr(cld);
  mnemonicToStr(cli);
  mnemonicToStr(clv);
  mnemonicToStr(cmp);
  mnemonicToStr(cpx);
  mnemonicToStr(cpy);
  mnemonicToStr(dec);
  mnemonicToStr(dex);
  mnemonicToStr(dey);
  mnemonicToStr(eor);
  mnemonicToStr(inc);
  mnemonicToStr(inx);
  mnemonicToStr(iny);
  mnemonicToStr(jmp);
  mnemonicToStr(jsr);
  mnemonicToStr(lda);
  mnemonicToStr(ldx);
  mnemonicToStr(ldy);
  mnemonicToStr(lsr);
  mnemonicToStr(nop);
  mnemonicToStr(ora);
  mnemonicToStr(pha);
  mnemonicToStr(php);
  mnemonicToStr(phx);
  mnemonicToStr(phy);
  mnemonicToStr(pla);
  mnemonicToStr(plp);
  mnemonicToStr(plx);
  mnemonicToStr(ply);
  mnemonicToStr(rol);
  mnemonicToStr(ror);
  mnemonicToStr(rti);
  mnemonicToStr(rts);
  mnemonicToStr(sbc);
  mnemonicToStr(sec);
  mnemonicToStr(sed);
  mnemonicToStr(sei);
  mnemonicToStr(sta);
  mnemonicToStr(stp);
  mnemonicToStr(stx);
  mnemonicToStr(sty);
  mnemonicToStr(stz);
  mnemonicToStr(tax);
  mnemonicToStr(tay);
  mnemonicToStr(tsx);
  mnemonicToStr(txa);
  mnemonicToStr(txs);
  mnemonicToStr(tya);
  mnemonicToStr(trb);
  mnemonicToStr(tsb);
  mnemonicToStr(rmb0);
  mnemonicToStr(rmb1);
  mnemonicToStr(rmb2);
  mnemonicToStr(rmb3);
  mnemonicToStr(rmb4);
  mnemonicToStr(rmb5);
  mnemonicToStr(rmb6);
  mnemonicToStr(rmb7);
  mnemonicToStr(smb0);
  mnemonicToStr(smb1);
  mnemonicToStr(smb2);
  mnemonicToStr(smb3);
  mnemonicToStr(smb4);
  mnemonicToStr(smb5);
  mnemonicToStr(smb6);
  mnemonicToStr(smb7);
  mnemonicToStr(bbr0);
  mnemonicToStr(bbr1);
  mnemonicToStr(bbr2);
  mnemonicToStr(bbr3);
  mnemonicToStr(bbr4);
  mnemonicToStr(bbr5);
  mnemonicToStr(bbr6);
  mnemonicToStr(bbr7);
  mnemonicToStr(bbs0);
  mnemonicToStr(bbs1);
  mnemonicToStr(bbs2);
  mnemonicToStr(bbs3);
  mnemonicToStr(bbs4);
  mnemonicToStr(bbs5);
  mnemonicToStr(bbs6);
  mnemonicToStr(bbs7);
  mnemonicToStr(wai);
  return "err";
}<|MERGE_RESOLUTION|>--- conflicted
+++ resolved
@@ -631,18 +631,11 @@
     tens += 0x60;
   }
 
-<<<<<<< HEAD
   /* 65c02 takes one extra cycle in decimal mode */
   if (vr6502->model != CPU_6502) ++vr6502->step;
 
   setOrClearBit(vr6502, BitC, tens & 0xff00);
-=======
-  vr6502->ps.car = (tens & 0xff00) ? 1 : 0;
- 
-  /* 65c02 takes one extra cycle in decimal mode */
-  if (vr6502->model != CPU_6502) ++vr6502->step;
- 
->>>>>>> 12685c01
+
   setNZ(vr6502, vr6502->ac = (uint8_t)(tens & 0xf0) | (units & 0x0f));
 }
 
@@ -660,13 +653,8 @@
     uint8_t opr = vr6502->readFn(mode(vr6502), false);
     uint16_t result = vr6502->ac + opr + testBit(vr6502, BitC);
 
-<<<<<<< HEAD
     setOrClearBit(vr6502, BitC, result > 0xff);
     setOrClearBit(vr6502, BitV, ((vr6502->ac ^ result) & (opr ^ result) & 0x80));
-=======
-    vr6502->ps.car = result > 255;
-    vr6502->ps.ovr = ((vr6502->ac ^ result) & (opr ^ result) & 0x80) != 0;
->>>>>>> 12685c01
 
     setNZ(vr6502, vr6502->ac = (uint8_t)result);
   }
